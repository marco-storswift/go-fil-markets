--- conflicted
+++ resolved
@@ -3,18 +3,14 @@
 import (
 	"context"
 	"fmt"
-<<<<<<< HEAD
 	"io"
 
-=======
-	"github.com/filecoin-project/go-fil-markets/filestore"
-	"github.com/filecoin-project/go-sectorbuilder"
->>>>>>> 74d100f3
 	"github.com/ipfs/go-cid"
 	blockstore "github.com/ipfs/go-ipfs-blockstore"
 	"github.com/ipld/go-ipld-prime"
 
 	"github.com/filecoin-project/go-fil-markets/filestore"
+	"github.com/filecoin-project/go-sectorbuilder"
 )
 
 type PadReader interface {
@@ -30,25 +26,14 @@
 }
 
 type pieceIO struct {
-<<<<<<< HEAD
-	padReader        PadReader
-	carIO            CarIO
-	sectorCalculator SectorCalculator
-	store            filestore.FileStore
-	bs               blockstore.Blockstore
-}
-
-func NewPieceIO(padReader PadReader, carIO CarIO, sectorCalculator SectorCalculator, store filestore.FileStore, bs blockstore.Blockstore) PieceIO {
-	return &pieceIO{padReader, carIO, sectorCalculator, store, bs}
-=======
 	padReader PadReader
 	carIO     CarIO
 	store     filestore.FileStore
+	bs        blockstore.Blockstore
 }
 
-func NewPieceIO(padReader PadReader, carIO CarIO, store filestore.FileStore) PieceIO {
-	return &pieceIO{padReader, carIO, store}
->>>>>>> 74d100f3
+func NewPieceIO(padReader PadReader, carIO CarIO, store filestore.FileStore, bs blockstore.Blockstore) PieceIO {
+	return &pieceIO{padReader, carIO, store, bs}
 }
 
 func (pio *pieceIO) GeneratePieceCommitment(payloadCid cid.Cid, selector ipld.Node) ([]byte, filestore.File, error) {
@@ -89,11 +74,7 @@
 		cleanup()
 		return nil, nil, err
 	}
-<<<<<<< HEAD
-	return commitment, f, nil
-=======
-	return commitment[:], f.Path(), nil
->>>>>>> 74d100f3
+	return commitment[:], f, nil
 }
 
 func (pio *pieceIO) ReadPiece(r io.Reader) (cid.Cid, error) {
